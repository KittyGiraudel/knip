import { isInternal } from '#p/util/path.js';
import { hasDependency } from '#p/util/plugin.js';
import { toEntryPattern } from '#p/util/protocols.js';
import type { ResolveConfig, IsPluginEnabled } from '#p/types/plugins.js';
import type { PluginConfig } from './types.js';

// https://linthtml.vercel.app/

const title = 'LintHTML';

const packageJsonPath = 'linthtmlConfig';

const enablers = ['@linthtml/linthtml'];

const isEnabled: IsPluginEnabled = ({ dependencies }) => hasDependency(dependencies, enablers);

<<<<<<< HEAD
const config = ['.linthtmlrc', '.linthtmlrc.json', '.linthtmlrc.yml', '.linthtmlrc.{js,cjs}', 'package.json'];
=======
const CONFIG_FILE_PATTERNS = [
  '.linthtmlrc',
  '.linthtmlrc.json',
  '.linthtmlrc.yml',
  '.linthtmlrc.{js,cjs}',
  'linthtml.config.js',
  'package.json',
];
>>>>>>> 2907b9dc

const resolveConfig: ResolveConfig<PluginConfig> = config => {
  const extensions = [config.extends ?? []]
    .flat()
    .map(extension => (isInternal(extension) ? toEntryPattern(extension) : extension));
  const plugins = [config.plugins ?? []].flat().map(plugin => (isInternal(plugin) ? toEntryPattern(plugin) : plugin));

  return [...extensions, ...plugins];
};

export default {
  title,
  enablers,
  isEnabled,
  packageJsonPath,
  config,
  resolveConfig,
} as const;<|MERGE_RESOLUTION|>--- conflicted
+++ resolved
@@ -14,10 +14,7 @@
 
 const isEnabled: IsPluginEnabled = ({ dependencies }) => hasDependency(dependencies, enablers);
 
-<<<<<<< HEAD
-const config = ['.linthtmlrc', '.linthtmlrc.json', '.linthtmlrc.yml', '.linthtmlrc.{js,cjs}', 'package.json'];
-=======
-const CONFIG_FILE_PATTERNS = [
+const config = [
   '.linthtmlrc',
   '.linthtmlrc.json',
   '.linthtmlrc.yml',
@@ -25,7 +22,6 @@
   'linthtml.config.js',
   'package.json',
 ];
->>>>>>> 2907b9dc
 
 const resolveConfig: ResolveConfig<PluginConfig> = config => {
   const extensions = [config.extends ?? []]

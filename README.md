--- conflicted
+++ resolved
@@ -37,27 +37,13 @@
 Migrating from v1 to v2 requires no changes in configuration. Please see [https://github.com/webpro/knip/issues/73][8]
 for the full story.
 
-## Announcement: Knip v2
-
-The next major release is upcoming. Please see [https://github.com/webpro/knip/issues/73][8] for the full story. Use
-`npm install knip@next` to try it out if you're curious! No changes in configuration necessary. Find the updated
-documentation at [https://github.com/webpro/knip/blob/v2/README.md][9].
-
 ## Issues
 
-<<<<<<< HEAD
 Are you seeing false positives? Please report them by [opening an issue in this repo][9]. Bonus points for linking to a
 public repository using Knip, or even opening a pull request with a directory and example files in `test/fixtures`.
 Correctness and bug fixes have priority over performance and new features.
 
 Also see the [FAQ][10].
-=======
-Are you seeing false positives? Please report them by [opening an issue in this repo][10]. Bonus points for linking to a
-public repository using Knip, or even opening a pull request with a directory and example files in `test/fixtures`.
-Correctness and bug fixes have priority over performance and new features.
-
-Also see the [FAQ][11].
->>>>>>> dfc523bd
 
 ## Installation
 
@@ -210,12 +196,8 @@
 
 Use `--dependencies` or `--exports` as shortcuts to combine groups of related types.
 
-Still not happy with the results? Getting too much output/false positives? The [FAQ][9] may be useful. Feel free to open
-<<<<<<< HEAD
-an issue and I'm happy to look into it. Also see the next section on how to [ignore][11] certain false positives:
-=======
-an issue and I'm happy to look into it. Also see the next section on how to [ignore][12] certain false positives:
->>>>>>> dfc523bd
+Still not happy with the results? Getting too much output/false positives? The [FAQ][10] may be useful. Feel free to
+open an issue and I'm happy to look into it. Also see the next section on how to [ignore][11] certain false positives:
 
 ## Ignore
 
@@ -299,7 +281,6 @@
 
 Knip contains a growing list of plugins:
 
-<<<<<<< HEAD
 - [Babel][12]
 - [Capacitor][13]
 - [Changesets][14]
@@ -332,40 +313,6 @@
 - [TypeScript][41]
 - [Vitest][42]
 - [Webpack][43]
-=======
-- [Babel][13]
-- [Capacitor][14]
-- [Changesets][15]
-- [commitlint][16]
-- [Cypress][17]
-- [ESLint][18]
-- [Gatsby][19]
-- [GitHub Actions][20]
-- [husky][21]
-- [Jest][22]
-- [Lefthook][23]
-- [lint-staged][24]
-- [markdownlint][25]
-- [Mocha][26]
-- [Next.js][27]
-- [npm-package-json-lint][28]
-- [Nx][29]
-- [nyc][30]
-- [Playwright][31]
-- [PostCSS][32]
-- [Prettier][33]
-- [Release It][34]
-- [Remark][35]
-- [Remix][36]
-- [Rollup][37]
-- [Sentry][38]
-- [Storybook][39]
-- [Stryker][40]
-- [TypeDoc][41]
-- [TypeScript][42]
-- [Vitest][43]
-- [Webpack][44]
->>>>>>> dfc523bd
 
 Plugins are automatically activated. Each plugin is automatically enabled based on simple heuristics. Most of them check
 whether one or one of a few (dev) dependencies are listed in `package.json`. Once enabled, they add a set of
@@ -373,11 +320,7 @@
 
 Most plugins use one or both of the following file types:
 
-<<<<<<< HEAD
 - `config` - custom dependency resolvers are applied to the [config files][44]
-=======
-- `config` - custom dependency resolvers are applied to the [config files][45]
->>>>>>> dfc523bd
 - `entry` - files to include with the analysis of the rest of the source code
 
 See each plugin's documentation for its default values.
@@ -402,12 +345,13 @@
 Other configuration files use `require` or `import` statements to use dependencies, so they can be analyzed like the
 rest of the source files. These configuration files are also considered `entry` files.
 
-For plugins related to test files, it's good to know that the following glob patterns are always included by default
-(see [TEST_FILE_PATTERNS in constants.ts][46]):
+For plugins related to test files, it's good to know that the following glob patterns are always included by default:
 
 - `**/*.{test,spec}.{js,jsx,ts,tsx,mjs,cjs}`
 - `**/__tests__/**/*.{js,jsx,ts,tsx,mjs,cjs}`
-- `test/**/*.{js,jsx,ts,tsx,mjs,cjs}`
+- `**/test/**/*.{js,jsx,ts,tsx,mjs,cjs}`
+
+Files matching these patterns are excluded in [production mode][45].
 
 ### Disable a plugin
 
@@ -504,17 +448,10 @@
 
 Knip provides the following built-in reporters:
 
-<<<<<<< HEAD
-- [`codeowners`][45]
-- [`compact`][46]
-- [`json`][47]
-- [`symbol`][48] (default)
-=======
-- [`codeowners`][47]
-- [`compact`][48]
-- [`json`][49]
-- [`symbol`][50] (default)
->>>>>>> dfc523bd
+- codeowners
+- compact
+- json
+- symbol
 
 The `compact` reporter shows the sorted files first, and then a list of symbols:
 
@@ -541,17 +478,12 @@
 
 The data can then be used to write issues to `stdout`, a JSON or CSV file, or sent to a service.
 
-<<<<<<< HEAD
-Find more details and ideas in [custom reporters][49].
-=======
-Find more details and ideas in [custom reporters][51].
->>>>>>> dfc523bd
-
-## Libraries and "unused" exports
-
-Libraries and applications are identical when it comes to files and dependencies: whatever is unused should be removed.
-Yet libraries usually have exports meant to be used by other libraries or applications. Such public variables and types
-in libraries can be marked with the JSDoc `@public` tag:
+Find more details and ideas in [custom reporters][46].
+
+## Public exports
+
+Sometimes a file that's not an entry file has one or more exports that are public, and should not be reported as unused.
+Such variables and types can be marked with the JSDoc `@public` tag:
 
 ```js
 /**
@@ -603,11 +535,7 @@
 for that dependency are at custom locations. The default values are at the plugin's documentation, and can be overridden
 to match the custom location(s).
 
-<<<<<<< HEAD
-When the dependencies don't have a Knip plugin yet, please file an issue or [create a new plugin][50].
-=======
-When the dependencies don't have a Knip plugin yet, please file an issue or [create a new plugin][52].
->>>>>>> dfc523bd
+When the dependencies don't have a Knip plugin yet, please file an issue or [create a new plugin][47].
 
 #### Too many unused exports
 
@@ -615,11 +543,7 @@
 
 1.  By default, unused exports of `entry` files are not reported. You could re-export from an existing entry file, or
     add the containing file to the `entry` array in the configuration.
-<<<<<<< HEAD
-2.  The exported values or types can be marked [using the JSDoc `@public` tag][51].
-=======
-2.  The exported values or types can be marked [using the JSDoc `@public` tag][53].
->>>>>>> dfc523bd
+2.  The exported values or types can be marked [using the JSDoc `@public` tag](#public-exports)
 
 ### How to start using Knip in CI while having too many issues to sort out?
 
@@ -639,26 +563,23 @@
 
 This table is an ongoing comparison. Based on their docs (please report any mistakes):
 
-<<<<<<< HEAD
-| Feature                            | **knip** | [depcheck][52] | [unimported][53] | [ts-unused-exports][54] | [ts-prune][55] |
-=======
-| Feature                            | **knip** | [depcheck][54] | [unimported][55] | [ts-unused-exports][56] | [ts-prune][57] |
->>>>>>> dfc523bd
-| :--------------------------------- | :------: | :------------: | :--------------: | :---------------------: | :------------: |
-| Unused files                       |    ✅    |       -        |        ✅        |            -            |       -        |
-| Unused dependencies                |    ✅    |       ✅       |        ✅        |            -            |       -        |
-| Unlisted dependencies              |    ✅    |       ✅       |        ✅        |            -            |       -        |
-| [Plugins][1]                       |    ✅    |       ✅       |        ❌        |            -            |       -        |
-| Unused exports                     |    ✅    |       -        |        -         |           ✅            |       ✅       |
-| Unused class members               |    ✅    |       -        |        -         |            -            |       -        |
-| Unused enum members                |    ✅    |       -        |        -         |            -            |       -        |
-| Duplicate exports                  |    ✅    |       -        |        -         |           ❌            |       ❌       |
-| Search namespaces                  |    ✅    |       -        |        -         |           ✅            |       ❌       |
-| Custom reporters                   |    ✅    |       -        |        -         |            -            |       -        |
-| JavaScript support                 |    ✅    |       ✅       |        ✅        |            -            |       -        |
-| Configure entry files              |    ✅    |       ❌       |        ✅        |           ❌            |       ❌       |
-| [Support workspaces/monorepos][52] |    ✅    |       ❌       |        ❌        |            -            |       -        |
-| ESLint plugin available            |    -     |       -        |        -         |           ✅            |       -        |
+| Feature                           | **knip** | [depcheck][48] | [unimported][49] | [ts-unused-exports][50] | [ts-prune][51] |
+| :-------------------------------- | :------: | :------------: | :--------------: | :---------------------: | :------------: |
+| Unused files                      |    ✅    |       -        |        ✅        |            -            |       -        |
+| Unused dependencies               |    ✅    |       ✅       |        ✅        |            -            |       -        |
+| Unlisted dependencies             |    ✅    |       ✅       |        ✅        |            -            |       -        |
+| [Plugins][2]                      |    ✅    |       ✅       |        ❌        |            -            |       -        |
+| [Compilers][3]                    |    ✅    |       -        |        -         |            -            |       -        |
+| Unused exports                    |    ✅    |       -        |        -         |           ✅            |       ✅       |
+| Unused class members              |    ✅    |       -        |        -         |            -            |       -        |
+| Unused enum members               |    ✅    |       -        |        -         |            -            |       -        |
+| Duplicate exports                 |    ✅    |       -        |        -         |           ❌            |       ❌       |
+| Search namespaces                 |    ✅    |       -        |        -         |           ✅            |       ❌       |
+| Custom reporters                  |    ✅    |       -        |        -         |            -            |       -        |
+| JavaScript support                |    ✅    |       ✅       |        ✅        |            -            |       -        |
+| Configure entry files             |    ✅    |       ❌       |        ✅        |           ❌            |       ❌       |
+| [Support workspaces/monorepos][1] |    ✅    |       ❌       |        ❌        |            -            |       -        |
+| ESLint plugin available           |    -     |       -        |        -         |           ✅            |       -        |
 
 ✅ = Supported, ❌ = Not supported, - = Out of scope
 
@@ -678,11 +599,7 @@
     unimported
     knip --production --dependencies --include files
 
-<<<<<<< HEAD
 Also see [production mode][56].
-=======
-Also see [production mode][58].
->>>>>>> dfc523bd
 
 ### ts-unused-exports
 
@@ -700,13 +617,6 @@
     knip --include exports,types
     knip --exports  # Adds unused exports/types in namespaces and unused enum/class members
 
-## TypeScript language services
-
-TypeScript language services could play a major role in most of the "unused" areas, as they have an overview of the
-project as a whole. This powers things in VS Code like "Find references" or the "Module "./some" declares 'Thing'
-locally, but it is not exported" message. I think features like "duplicate exports" or "custom dependency resolvers" are
-userland territory, much like code linters.
-
 ## Knip?!
 
 Knip is Dutch for a "cut". A Dutch expression is "to be ge**knip**t for something", which means to be perfectly suited
@@ -714,7 +624,6 @@
 
 [1]: #workspaces--monorepos
 [2]: #plugins
-<<<<<<< HEAD
 [3]: #compilers
 [4]: #reporters
 [5]: #custom-reporters
@@ -757,73 +666,10 @@
 [42]: ./src/plugins/vitest
 [43]: ./src/plugins/webpack
 [44]: #config
-[45]: #code-owners
-[46]: #compact
-[47]: #json
-[48]: #symbol-default
-[49]: ./docs/custom-reporters.md
-[50]: #create-a-new-plugin
-[51]: #libraries-and-unused-exports
-[52]: https://github.com/depcheck/depcheck
-[53]: https://github.com/smeijer/unimported
-[54]: https://github.com/pzavolinsky/ts-unused-exports
-[55]: https://github.com/nadeesha/ts-prune
-[56]: #production-mode
-=======
-[3]: #reporters
-[4]: #custom-reporters
-[5]: https://labs.openai.com/s/xZQACaLepaKya0PRUPtIN5dC
-[6]: ./assets/cow-with-orange-scissors-van-gogh-style.webp
-[7]: ./docs/migration-to-v1.md
-[8]: https://github.com/webpro/knip/issues/73
-[9]: https://github.com/webpro/knip/blob/v2/README.md
-[10]: https://github.com/webpro/knip/issues
-[11]: #faq
-[12]: #ignore
-[13]: ./src/plugins/babel
-[14]: ./src/plugins/capacitor
-[15]: ./src/plugins/changesets
-[16]: ./src/plugins/commitlint
-[17]: ./src/plugins/cypress
-[18]: ./src/plugins/eslint
-[19]: ./src/plugins/gatsby
-[20]: ./src/plugins/github-actions
-[21]: ./src/plugins/husky
-[22]: ./src/plugins/jest
-[23]: ./src/plugins/lefthook
-[24]: ./src/plugins/lint-staged
-[25]: ./src/plugins/markdownlint
-[26]: ./src/plugins/mocha
-[27]: ./src/plugins/next
-[28]: ./src/plugins/npm-package-json-lint
-[29]: ./src/plugins/nx
-[30]: ./src/plugins/nyc
-[31]: ./src/plugins/playwright
-[32]: ./src/plugins/postcss
-[33]: ./src/plugins/prettier
-[34]: ./src/plugins/release-it
-[35]: ./src/plugins/remark
-[36]: ./src/plugins/remix
-[37]: ./src/plugins/rollup
-[38]: ./src/plugins/sentry
-[39]: ./src/plugins/storybook
-[40]: ./src/plugins/stryker
-[41]: ./src/plugins/typedoc
-[42]: ./src/plugins/typescript
-[43]: ./src/plugins/vitest
-[44]: ./src/plugins/webpack
-[45]: #config
-[46]: https://github.com/webpro/knip/blob/main/src/constants.ts
-[47]: #code-owners
-[48]: #compact
-[49]: #json
-[50]: #symbol-default
-[51]: ./docs/custom-reporters.md
-[52]: #create-a-new-plugin
-[53]: #libraries-and-unused-exports
-[54]: https://github.com/depcheck/depcheck
-[55]: https://github.com/smeijer/unimported
-[56]: https://github.com/pzavolinsky/ts-unused-exports
-[57]: https://github.com/nadeesha/ts-prune
-[58]: #production-mode
->>>>>>> dfc523bd
+[45]: #production-mode
+[46]: ./docs/custom-reporters.md
+[47]: #create-a-new-plugin
+[48]: https://github.com/depcheck/depcheck
+[49]: https://github.com/smeijer/unimported
+[50]: https://github.com/pzavolinsky/ts-unused-exports
+[51]: https://github.com/nadeesha/ts-prune